--- conflicted
+++ resolved
@@ -131,15 +131,6 @@
             this.dataProvider.linkTypes(),
         ]).then(([classTree, linkTypes]: [ClassModel[], LinkType[]]) => {
             this.setClassTree(classTree);
-<<<<<<< HEAD
-            this.initLinkTypes(linkTypes);
-            this.trigger('state:endLoad', 0);
-            this.initLinkSettings();
-            return this.initDiagram({preloadedElements: {}, markLinksAsLayoutOnly: false});
-        }).catch(err => {
-            console.error(err);
-            this.trigger('state:loadError', err);
-=======
             const allLinkTypes = this.initLinkTypes(linkTypes);
             return this.loadAndRenderLayout({
                 allLinkTypes,
@@ -149,7 +140,6 @@
             console.error(error);
             this.source.trigger('loadingError', {source: this, error});
             return Promise.reject(error);
->>>>>>> a857be00
         });
     }
 
@@ -191,16 +181,10 @@
             }).then(() => {
                 if (params.validateLinks) { this.requestLinksOfType(); }
             });
-<<<<<<< HEAD
-        }).catch(err => {
-            console.error(err);
-            this.trigger('state:loadError', err);
-=======
         }).catch(error => {
             console.error(error);
             this.source.trigger('loadingError', {source: this, error});
             return Promise.reject(error);
->>>>>>> a857be00
         });
     }
 
