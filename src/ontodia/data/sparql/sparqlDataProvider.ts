import 'whatwg-fetch';
import * as N3 from 'n3';
import { DataProvider, FilterParams } from '../provider';
import { Dictionary, ClassModel, LinkType, ElementModel, LinkModel, LinkCount, PropertyModel } from '../model';
import {
    getClassTree,
    getClassInfo,
    getPropertyInfo,
    getLinkTypes,
    getElementsInfo,
    getLinksInfo,
    getLinksTypesOf,
    getFilteredData,
    getEnrichedElementsInfo,
    getLinkTypesInfo,
} from './responseHandler';
import {
    ClassBinding, ElementBinding, LinkBinding, PropertyBinding, BlankBinding, isBlankBinding,
    LinkCountBinding, LinkTypeBinding, ElementImageBinding, SparqlResponse, Triple, RdfNode, isRdfBlank,
} from './sparqlModels';
import { SparqlDataProviderSettings, OWLStatsSettings } from './sparqlDataProviderSettings';
import * as BlankNodes from './blankNodes';

export enum SparqlQueryMethod { GET = 1, POST }

export type QueryFunction = (params: {
    url: string,
    body?: string,
    headers: { [header: string]: string },
    method: string,
}) => Promise<Response>;

/**
 * Runtime settings of SPARQL data provider
 */
export interface SparqlDataProviderOptions {

    acceptBlankNodes?: boolean;

    /**
     *  sparql endpoint URL to use
     */
    endpointUrl: string;

    // there are two options for fetching images: specify imagePropertyUris
    // to use as image properties or specify a function to fetch image URLs

    /**
     * properties to use as image URLs
     */
    imagePropertyUris?: string[];

    /**
     * you can specify prepareImages function to extract image URL from element model
     */
    prepareImages?: (elementInfo: Dictionary<ElementModel>) => Promise<Dictionary<string>>;

    /**
     * wether to use GET (more compatible (Virtuozo), more error-prone due to large request URLs)
     * or POST(less compatible, better on large data sets)
     */
    queryMethod?: SparqlQueryMethod;

    /*
     * function to send sparql requests
     */
    queryFunction?: QueryFunction;
}

export class SparqlDataProvider implements DataProvider {
<<<<<<< HEAD
    dataLabelProperty: string;

    constructor(
        private options: SparqlDataProviderOptions,
        private settings: SparqlDataProviderSettings = OWLStatsSettings,
=======
    readonly options: SparqlDataProviderOptions;
    readonly settings: SparqlDataProviderSettings;

    constructor(
        options: SparqlDataProviderOptions,
        settings: SparqlDataProviderSettings = OWLStatsSettings,
>>>>>>> eaad9364
    ) {
        const {queryFunction = queryInternal} = options;
        this.options = {...options, queryFunction};
        this.settings = settings;
    }

    classTree(): Promise<ClassModel[]> {
        const query = this.settings.defaultPrefix + this.settings.classTreeQuery;
        return this.executeSparqlQuery<ClassBinding>(query).then(getClassTree);
    }

    propertyInfo(params: { propertyIds: string[] }): Promise<Dictionary<PropertyModel>> {
        const ids = params.propertyIds.map(escapeIri).map(id => ` ( ${id} )`).join(' ');
        const query = this.settings.defaultPrefix + `
            SELECT ?prop ?label
            WHERE {
                VALUES (?prop) {${ids}}.
                OPTIONAL { ?prop ${this.settings.schemaLabelProperty} ?label. }
            }
        `;
        return this.executeSparqlQuery<PropertyBinding>(query).then(getPropertyInfo);
    }

    classInfo(params: { classIds: string[] }): Promise<ClassModel[]> {
        const ids = params.classIds.map(escapeIri).map(id => ` ( ${id} )`).join(' ');
        const query = this.settings.defaultPrefix + `
            SELECT ?class ?label ?instcount
            WHERE {
                VALUES (?class) {${ids}}.
                OPTIONAL { ?class ${this.settings.schemaLabelProperty} ?label. }
                BIND("" as ?instcount)
            }
        `;
        return this.executeSparqlQuery<ClassBinding>(query).then(getClassInfo);
    }

    linkTypesInfo(params: {linkTypeIds: string[]}): Promise<LinkType[]> {
        const ids = params.linkTypeIds.map(escapeIri).map(id => ` ( ${id} )`).join(' ');
        const query = this.settings.defaultPrefix + `
            SELECT ?link ?label ?instcount
            WHERE {
                VALUES (?link) {${ids}}.
                OPTIONAL { ?link ${this.settings.schemaLabelProperty} ?label. }
                BIND("" as ?instcount)
            }
        `;
        return this.executeSparqlQuery<LinkTypeBinding>(query).then(getLinkTypesInfo);
    }

    linkTypes(): Promise<LinkType[]> {
        const query = this.settings.defaultPrefix + `
            SELECT ?link ?instcount ?label
            WHERE {
                  ${this.settings.linkTypesPattern}
                  OPTIONAL { ?link ${this.settings.schemaLabelProperty} ?label. }
            }
        `;
        return this.executeSparqlQuery<LinkTypeBinding>(query).then(getLinkTypes);
    }

    elementInfo(params: { elementIds: string[]; }): Promise<Dictionary<ElementModel>> {
<<<<<<< HEAD
        const blankIds: string[] = [];

        const elementIds = params.elementIds.filter(id => !BlankNodes.isBlunkNodeId(id));
        const additionalData: SparqlResponse<ElementBinding> = (
            this.options.acceptBlankNodes ?
            BlankNodes.elementInfo(params.elementIds) :
            null
        );

        if (elementIds.length === 0 && this.options.acceptBlankNodes) {
            return Promise.resolve(getElementsInfo(additionalData, params.elementIds));
        } else {
            const ids = elementIds.map(escapeIri).map(id => ` (${id})`).join(' ');
            const query = this.settings.defaultPrefix
                + resolveTemplate(this.settings.elementInfoQuery, {
                    ids: ids, dataLabelProperty: this.dataLabelProperty,
                });
            return this.executeSparqlQuery<ElementBinding>(query, {
                additionalData: additionalData,
            }).then(elementsInfo => getElementsInfo(elementsInfo, params.elementIds))
                .then(elementModels => {
                    if (this.options.prepareImages) {
                        return this.prepareElementsImage(elementModels);
                    } else if (this.options.imagePropertyUris && this.options.imagePropertyUris.length) {
                        return this.enrichedElementsInfo(elementModels, this.options.imagePropertyUris);
                    } else {
                        return elementModels;
                    }
                });
        }
=======
        const ids = params.elementIds.map(escapeIri).map(id => ` (${id})`).join(' ');
        const {defaultPrefix, dataLabelProperty, elementInfoQuery} = this.settings;
        const query = defaultPrefix + resolveTemplate(elementInfoQuery, {ids, dataLabelProperty});

        return this.executeSparqlQuery<ElementBinding>(query)
            .then(elementsInfo => getElementsInfo(elementsInfo, params.elementIds))
            .then(elementModels => {
                if (this.options.prepareImages) {
                    return this.prepareElementsImage(elementModels);
                } else if (this.options.imagePropertyUris && this.options.imagePropertyUris.length) {
                    return this.enrichedElementsInfo(elementModels, this.options.imagePropertyUris);
                } else {
                    return elementModels;
                }
            });
>>>>>>> eaad9364
    }

    private enrichedElementsInfo(
        elementsInfo: Dictionary<ElementModel>,
        types: string[],
    ): Promise<Dictionary<ElementModel>> {
        const ids = Object.keys(elementsInfo).filter(id => !BlankNodes.isBlunkNodeId(id))
            .map(escapeIri).map(id => ` ( ${id} )`).join(' ');
        const typesString = types.map(escapeIri).map(id => ` ( ${id} )`).join(' ');

        const query = this.settings.defaultPrefix + `
            SELECT ?inst ?linkType ?image
            WHERE {{
                VALUES (?inst) {${ids}}
                VALUES (?linkType) {${typesString}} 
                ${this.settings.imageQueryPattern}
            }}
        `;
        return this.executeSparqlQuery<ElementImageBinding>(query)
            .then(imageResponse => getEnrichedElementsInfo(imageResponse, elementsInfo))
            .catch(err => {
                console.error(err);
                return elementsInfo;
            });
    }

    private prepareElementsImage(
        elementsInfo: Dictionary<ElementModel>,
    ): Promise<Dictionary<ElementModel>> {
        return this.options.prepareImages(elementsInfo).then(images => {
            for (const key in images) {
                if (images.hasOwnProperty(key) && elementsInfo[key]) {
                    elementsInfo[key].image = images[key];
                }
            }
            return elementsInfo;
        });
    }

    linksInfo(params: {
        elementIds: string[];
        linkTypeIds: string[];
    }): Promise<LinkModel[]> {
<<<<<<< HEAD
        const elementIds = params.elementIds.filter(id => !BlankNodes.isBlunkNodeId(id));

        const additionalData = (
            this.options.acceptBlankNodes ?
            BlankNodes.linksInfo(params.elementIds) :
            null
        );

        if (elementIds.length === 0 && this.options.acceptBlankNodes) {
            return Promise.resolve(getLinksInfo(additionalData));
        }

        const ids = elementIds.map(escapeIri).map(id => ` ( ${id} )`).join(' ');
        const query = this.settings.defaultPrefix + `
            SELECT ?source ?type ?target
            WHERE {
                ?source ?type ?target.
                VALUES (?source) {${ids}}
                VALUES (?target) {${ids}}            
            }
        `;
        return this.executeSparqlQuery<LinkBinding>(query, {
            additionalData: additionalData,
        }).then(getLinksInfo);
=======
        const ids = params.elementIds.map(escapeIri).map(id => ` ( ${id} )`).join(' ');
        const linksInfoQuery = resolveTemplate(this.settings.linksInfoQuery, {ids: ids});
        const query = this.settings.defaultPrefix + linksInfoQuery;
        return this.executeSparqlQuery<LinkBinding>(query).then(getLinksInfo);
>>>>>>> eaad9364
    }

    linkTypesOf(params: { elementId: string; }): Promise<LinkCount[]> {
        if (this.options.acceptBlankNodes && BlankNodes.isBlunkNodeId(params.elementId)) {
            return Promise.resolve(getLinksTypesOf(BlankNodes.linkTypesOf(params)));
        } else {
            const elementIri = escapeIri(params.elementId);
            const query = this.settings.defaultPrefix
                + resolveTemplate(this.settings.linkTypesOfQuery, {elementIri: elementIri});
            return this.executeSparqlQuery<LinkCountBinding>(query).
                then(result => {
                    result.results.bindings = result.results.bindings.filter(b => !isRdfBlank(b.link));
                    return result;
                }).then(getLinksTypesOf);
        }
    };

    linkElements(params: {
        elementId: string;
        linkId: string;
        limit: number;
        offset: number;
        direction?: 'in' | 'out';
    }): Promise<Dictionary<ElementModel>> {
        // for sparql we have rich filtering features and we just reuse filter.
        return this.filter({
            refElementId: params.elementId,
            refElementLinkId: params.linkId,
            linkDirection: params.direction,
            limit: params.limit,
            offset: params.offset,
            languageCode: ''});
    }

    filter(params: FilterParams): Promise<Dictionary<ElementModel>> {
        if (params.limit === 0) { params.limit = 100; }
        const filterData = (
            this.options.acceptBlankNodes ?
            BlankNodes.filter(params) :
            null
        );

        if (this.options.acceptBlankNodes && Object.keys(filterData.results.bindings).length > 0) {
            return Promise.resolve(getFilteredData(filterData));
        }

        if (!params.refElementId && params.refElementLinkId) {
            throw new Error(`Can't execute refElementLink filter without refElement`);
        }

<<<<<<< HEAD
        let refQueryPart = createRefQueryPart({
            elementId: params.refElementId,
            linkId: params.refElementLinkId,
            direction: params.linkDirection,
        });
=======
        let refQueryPart = '';
        if (params.refElementId) {
            refQueryPart = this.createRefQueryPart({
                elementId: params.refElementId,
                linkId: params.refElementLinkId,
                direction: params.linkDirection,
            });
        }
>>>>>>> eaad9364

        let elementTypePart = '';
        if (params.elementTypeId) {
            const elementTypeIri = escapeIri(params.elementTypeId);
            elementTypePart = resolveTemplate(this.settings.filterTypePattern, {elementTypeIri});
        }

        let textSearchPart = '';
        if (params.text) {
            const {fullTextSearch, dataLabelProperty} = this.settings;
            textSearchPart = resolveTemplate(fullTextSearch.queryPattern, {text: params.text, dataLabelProperty});
        }

        const {defaultPrefix, fullTextSearch, dataLabelProperty} = this.settings;
        const query = `${defaultPrefix}
            ${fullTextSearch.prefix}
            
        SELECT ?inst ?class ?label ?blankTrgProp ?blankTrg ?blankSrc ?blankSrcProp ?blankType ?listHead
        WHERE {
            {
                SELECT DISTINCT ?inst ${textSearchPart ? '?score' : ''} WHERE {
                    ${elementTypePart}
                    ${refQueryPart}
                    ${textSearchPart}
                    ${this.settings.filterAdditionalRestriction}
                    ${this.settings.fullTextSearch.extractLabel ? sparqlExtractLabel('?inst', '?extractedLabel') : ''}
                }
                ${textSearchPart ? 'ORDER BY DESC(?score)' : ''}
                LIMIT ${params.limit} OFFSET ${params.offset}
            }
<<<<<<< HEAD
            ${resolveTemplate(this.settings.filterElementInfoPattern, {dataLabelProperty: this.dataLabelProperty})}
            OPTIONAL {
                FILTER (ISBLANK(?inst)).
                {
                    ?inst ?blankTrgProp ?blankTrg.
                    ?blankSrc ?blankSrcProp ?inst.
                    FILTER NOT EXISTS { ?inst rdf:first _:smth1 }.
                    BIND("blankNode" as ?blankType)
                } UNION {
                    ?inst rdf:rest*/rdf:first ?blankTrg.
                    ?blankSrc ?blankSrcProp ?inst.
                    _:smth2 rdf:first ?blankTrg.
                    BIND(?blankSrcProp as ?blankTrgProp)
                    BIND("listHead" as ?blankType)
                    FILTER NOT EXISTS { _:smth3 rdf:rest ?inst }.
                } UNION {
                    ?listHead rdf:rest* ?inst.
                    FILTER NOT EXISTS { _:smth4 rdf:rest ?listHead }.

                    ?listHead rdf:rest*/rdf:first ?blankTrg.
                    ?blankSrc ?blankSrcProp ?listHead.
                    _:smth5 rdf:first ?blankTrg.
                    BIND(?blankSrcProp as ?blankTrgProp)
                    BIND("listHead" as ?blankType)
                }
            }
        } ORDER BY DESC(?score)
=======
            ${resolveTemplate(this.settings.filterElementInfoPattern, {dataLabelProperty})}
        } ${textSearchPart ? 'ORDER BY DESC(?score)' : ''}
>>>>>>> eaad9364
        `;

        return this.executeSparqlQuery<ElementBinding | BlankBinding>(query, {
            additionalData: filterData,
        }).then(result => {
            if (this.options.acceptBlankNodes) {
                return BlankNodes.updateFilterResults(
                    result,
                    (callBackQuery: string) => {
                        return this.executeSparqlQuery<BlankBinding>(callBackQuery);
                    },
                );
            } else {
                result.results.bindings = result.results.bindings.filter(b => !isBlankBinding(b));
                return result;
            }
        }).then(getFilteredData);
    };

    executeSparqlQuery<Binding>(query: string, params?: { additionalData: SparqlResponse<Binding> }) {
        const method = this.options.queryMethod ? this.options.queryMethod : SparqlQueryMethod.GET;
<<<<<<< HEAD
        let promise = executeSparqlQuery<Binding>(this.options.endpointUrl, query, method);
        if (params && params.additionalData) {
            promise = promise.then(result => {
                result.results.bindings = result.results.bindings.concat(params.additionalData.results.bindings);
                return result;
            });
        }
        return promise;
=======
        return executeSparqlQuery<Binding>(this.options.endpointUrl, query, method, this.options.queryFunction);
>>>>>>> eaad9364
    }

    executeSparqlConstruct(query: string): Promise<Triple[]> {
        const method = this.options.queryMethod ? this.options.queryMethod : SparqlQueryMethod.GET;
        return executeSparqlConstruct(this.options.endpointUrl, query, method, this.options.queryFunction);
    }

    protected createRefQueryPart(params: { elementId: string; linkId?: string; direction?: 'in' | 'out'}) {
        const {elementId, linkId, direction} = params;
        const refElementIRI = escapeIri(params.elementId);
        const linkPattern = linkId ? escapeIri(params.linkId) : '?link';
        // link to element with specified link type
        // if direction is not specified, provide both patterns and union them
        // FILTER ISIRI is used to prevent blank nodes appearing in results
        let part = '';
        if (params.direction !== 'in') {
            part += `{ ${refElementIRI} ${linkPattern} ?inst . FILTER ISIRI(?inst) }`;
        }
        if (!params.direction) { part += ' UNION '; }
        if (params.direction !== 'out') {
            part += `{ ?inst ${linkPattern} ${refElementIRI} . FILTER ISIRI(?inst) }`;
        }
        return part;
    }
}

function resolveTemplate(template: string, values: Dictionary<string>) {
    let result = template;
    for (const replaceKey in values) {
        if (!values.hasOwnProperty(replaceKey)) { continue; }
        const replaceValue = values[replaceKey];
        result = result.replace(new RegExp('\\${' + replaceKey + '}', 'g'), replaceValue);
    }
    return result;
}

export function executeSparqlQuery<Binding>(
    endpoint: string,
    query: string,
    method: SparqlQueryMethod,
    queryFunction: QueryFunction,
): Promise<SparqlResponse<Binding>> {
    let internalQuery: Promise<Response>;
    if (method === SparqlQueryMethod.GET) {
        internalQuery = queryFunction({
            url: appendQueryParams(endpoint, {query}),
            headers: {
                'Accept': 'application/sparql-results+json',
            },
            method: 'GET',
        });
    } else {
        internalQuery = queryFunction({
            url: endpoint,
            body: query,
            headers: {
                'Accept': 'application/sparql-results+json',
                'Content-Type': 'application/sparql-query',
            },
            method: 'POST',
        });
    }
    return internalQuery.then((response): Promise<SparqlResponse<Binding>> => {
        if (response.ok) {
            return response.json();
        } else {
            const error = new Error(response.statusText);
            (error as any).response = response;
            throw error;
        }
    });
}

export function executeSparqlConstruct(
    endpoint: string,
    query: string,
    method: SparqlQueryMethod,
    queryFunction: QueryFunction,
): Promise<Triple[]> {
    let internalQuery: Promise<Response>;
    if (method === SparqlQueryMethod.GET) {
<<<<<<< HEAD
        internalQuery = queryInternal({
            url: `${endpoint}?query=` + encodeURIComponent(query),
            body: null,
=======
        internalQuery = queryFunction({
            url: appendQueryParams(endpoint, {query}),
>>>>>>> eaad9364
            headers: {
                'Accept': 'text/turtle',
            },
            method: 'GET',
        });
    } else {
        internalQuery = queryFunction({
            url: endpoint,
            body: query,
            headers: {
                'Accept': 'text/turtle',
                'Content-Type': 'application/sparql-query',
            },
            method: 'POST',
        });
    }
    return new Promise<Triple[]>((resolve, reject) => {
        internalQuery.then(response => {
            if (response.ok) {
                return response.text();
            } else {
                const error = new Error(response.statusText);
                (<any> error).response = response;
                throw error;
            }
        }).then(turtleText => {
            let triples: Triple[] = [];
            N3.Parser().parse(turtleText, (error, triple, hash) => {
                if (triple) {
                    triples.push({
                        subject: toRdfNode(triple.subject),
                        predicate: toRdfNode(triple.predicate),
                        object: toRdfNode(triple.object),
                    });
                } else {
                    resolve(triples);
                }
            });
        });
    });
}

function toRdfNode(entity: string): RdfNode {
    if (entity.length >= 2 && entity[0] === '"' && entity[entity.length - 1] === '"') {
        return {type: 'literal', value: entity.substring(1, entity.length - 1), 'xml:lang': ''};
    } else {
        return {type: 'uri', value: entity};
    }
}

function appendQueryParams(endpoint: string, queryParams: { [key: string]: string } = {}) {
    const initialSeparator = endpoint.indexOf('?') < 0 ? '?' : '&';
    const additionalParams = initialSeparator + Object.keys(queryParams)
        .map(key => `${key}=${encodeURIComponent(queryParams[key])}`)
        .join('&');
    return endpoint + additionalParams;
}

function queryInternal(params: {
    url: string,
    body?: string,
    headers: any,
    method: string,
}) {
    return fetch(params.url, {
        method: params.method,
        body: params.body,
        credentials: 'same-origin',
        mode: 'cors',
        cache: 'default',
        headers: params.headers,
    });
}

function sparqlExtractLabel(subject: string, label: string): string {
    return  `
        BIND ( str( ${subject} ) as ?uriStr)
        BIND ( strafter(?uriStr, "#") as ?label3)
        BIND ( strafter(strafter(?uriStr, "//"), "/") as ?label6) 
        BIND ( strafter(?label6, "/") as ?label5)   
        BIND ( strafter(?label5, "/") as ?label4)   
        BIND (if (?label3 != "", ?label3, 
            if (?label4 != "", ?label4, 
            if (?label5 != "", ?label5, ?label6))) as ${label})
    `;
}

<<<<<<< HEAD
function createRefQueryPart(params: { elementId: string; linkId?: string; direction?: 'in' | 'out'}) {
    let refQueryPart = '';
    const refElementIRI = escapeIri(params.elementId);
    const refElementLinkIRI = params.linkId ? escapeIri(params.linkId) : undefined;

    // link to element with specified link type
    // if direction is not specified, provide both patterns and union them
    // FILTER ISIRI is used to prevent blank nodes appearing in results
    if (params.elementId && params.linkId) {
        refQueryPart += !params.direction || params.direction === 'out' ? `{ ${refElementIRI} ${refElementLinkIRI} ?inst }` : '';
        refQueryPart += !params.direction ? ' UNION ' : '';
        refQueryPart += !params.direction || params.direction === 'in' ? `{  ?inst ${refElementLinkIRI} ${refElementIRI} }` : '';
    }

    // all links to current element
    if (params.elementId && !params.linkId) {
        refQueryPart += !params.direction || params.direction === 'out' ? `{ ${refElementIRI} ?link ?inst }` : '';
        refQueryPart += !params.direction ? ' UNION ' : '';
        refQueryPart += !params.direction || params.direction === 'in' ? `{  ?inst ?link ${refElementIRI} }` : '';
=======
function escapeIri(iri: string) {
    if (typeof iri !== 'string') {
        throw new Error(`Cannot escape IRI of type "${typeof iri}"`);
>>>>>>> eaad9364
    }
    return `<${iri}>`;
}

export default SparqlDataProvider;<|MERGE_RESOLUTION|>--- conflicted
+++ resolved
@@ -68,20 +68,12 @@
 }
 
 export class SparqlDataProvider implements DataProvider {
-<<<<<<< HEAD
-    dataLabelProperty: string;
-
-    constructor(
-        private options: SparqlDataProviderOptions,
-        private settings: SparqlDataProviderSettings = OWLStatsSettings,
-=======
     readonly options: SparqlDataProviderOptions;
     readonly settings: SparqlDataProviderSettings;
 
     constructor(
         options: SparqlDataProviderOptions,
         settings: SparqlDataProviderSettings = OWLStatsSettings,
->>>>>>> eaad9364
     ) {
         const {queryFunction = queryInternal} = options;
         this.options = {...options, queryFunction};
@@ -143,7 +135,6 @@
     }
 
     elementInfo(params: { elementIds: string[]; }): Promise<Dictionary<ElementModel>> {
-<<<<<<< HEAD
         const blankIds: string[] = [];
 
         const elementIds = params.elementIds.filter(id => !BlankNodes.isBlunkNodeId(id));
@@ -155,31 +146,13 @@
 
         if (elementIds.length === 0 && this.options.acceptBlankNodes) {
             return Promise.resolve(getElementsInfo(additionalData, params.elementIds));
-        } else {
-            const ids = elementIds.map(escapeIri).map(id => ` (${id})`).join(' ');
-            const query = this.settings.defaultPrefix
-                + resolveTemplate(this.settings.elementInfoQuery, {
-                    ids: ids, dataLabelProperty: this.dataLabelProperty,
-                });
-            return this.executeSparqlQuery<ElementBinding>(query, {
-                additionalData: additionalData,
-            }).then(elementsInfo => getElementsInfo(elementsInfo, params.elementIds))
-                .then(elementModels => {
-                    if (this.options.prepareImages) {
-                        return this.prepareElementsImage(elementModels);
-                    } else if (this.options.imagePropertyUris && this.options.imagePropertyUris.length) {
-                        return this.enrichedElementsInfo(elementModels, this.options.imagePropertyUris);
-                    } else {
-                        return elementModels;
-                    }
-                });
-        }
-=======
-        const ids = params.elementIds.map(escapeIri).map(id => ` (${id})`).join(' ');
+        }
+
+        const ids = elementIds.map(escapeIri).map(id => ` (${id})`).join(' ');
         const {defaultPrefix, dataLabelProperty, elementInfoQuery} = this.settings;
         const query = defaultPrefix + resolveTemplate(elementInfoQuery, {ids, dataLabelProperty});
 
-        return this.executeSparqlQuery<ElementBinding>(query)
+        return this.executeSparqlQuery<ElementBinding>(query, {additionalData})
             .then(elementsInfo => getElementsInfo(elementsInfo, params.elementIds))
             .then(elementModels => {
                 if (this.options.prepareImages) {
@@ -190,7 +163,6 @@
                     return elementModels;
                 }
             });
->>>>>>> eaad9364
     }
 
     private enrichedElementsInfo(
@@ -234,7 +206,6 @@
         elementIds: string[];
         linkTypeIds: string[];
     }): Promise<LinkModel[]> {
-<<<<<<< HEAD
         const elementIds = params.elementIds.filter(id => !BlankNodes.isBlunkNodeId(id));
 
         const additionalData = (
@@ -248,23 +219,9 @@
         }
 
         const ids = elementIds.map(escapeIri).map(id => ` ( ${id} )`).join(' ');
-        const query = this.settings.defaultPrefix + `
-            SELECT ?source ?type ?target
-            WHERE {
-                ?source ?type ?target.
-                VALUES (?source) {${ids}}
-                VALUES (?target) {${ids}}            
-            }
-        `;
-        return this.executeSparqlQuery<LinkBinding>(query, {
-            additionalData: additionalData,
-        }).then(getLinksInfo);
-=======
-        const ids = params.elementIds.map(escapeIri).map(id => ` ( ${id} )`).join(' ');
         const linksInfoQuery = resolveTemplate(this.settings.linksInfoQuery, {ids: ids});
         const query = this.settings.defaultPrefix + linksInfoQuery;
-        return this.executeSparqlQuery<LinkBinding>(query).then(getLinksInfo);
->>>>>>> eaad9364
+        return this.executeSparqlQuery<LinkBinding>(query, {additionalData}).then(getLinksInfo);
     }
 
     linkTypesOf(params: { elementId: string; }): Promise<LinkCount[]> {
@@ -315,13 +272,6 @@
             throw new Error(`Can't execute refElementLink filter without refElement`);
         }
 
-<<<<<<< HEAD
-        let refQueryPart = createRefQueryPart({
-            elementId: params.refElementId,
-            linkId: params.refElementLinkId,
-            direction: params.linkDirection,
-        });
-=======
         let refQueryPart = '';
         if (params.refElementId) {
             refQueryPart = this.createRefQueryPart({
@@ -330,7 +280,6 @@
                 direction: params.linkDirection,
             });
         }
->>>>>>> eaad9364
 
         let elementTypePart = '';
         if (params.elementTypeId) {
@@ -361,8 +310,7 @@
                 ${textSearchPart ? 'ORDER BY DESC(?score)' : ''}
                 LIMIT ${params.limit} OFFSET ${params.offset}
             }
-<<<<<<< HEAD
-            ${resolveTemplate(this.settings.filterElementInfoPattern, {dataLabelProperty: this.dataLabelProperty})}
+            ${resolveTemplate(this.settings.filterElementInfoPattern, {dataLabelProperty})}
             OPTIONAL {
                 FILTER (ISBLANK(?inst)).
                 {
@@ -388,11 +336,7 @@
                     BIND("listHead" as ?blankType)
                 }
             }
-        } ORDER BY DESC(?score)
-=======
-            ${resolveTemplate(this.settings.filterElementInfoPattern, {dataLabelProperty})}
         } ${textSearchPart ? 'ORDER BY DESC(?score)' : ''}
->>>>>>> eaad9364
         `;
 
         return this.executeSparqlQuery<ElementBinding | BlankBinding>(query, {
@@ -414,8 +358,7 @@
 
     executeSparqlQuery<Binding>(query: string, params?: { additionalData: SparqlResponse<Binding> }) {
         const method = this.options.queryMethod ? this.options.queryMethod : SparqlQueryMethod.GET;
-<<<<<<< HEAD
-        let promise = executeSparqlQuery<Binding>(this.options.endpointUrl, query, method);
+        let promise = executeSparqlQuery<Binding>(this.options.endpointUrl, query, method, this.options.queryFunction);
         if (params && params.additionalData) {
             promise = promise.then(result => {
                 result.results.bindings = result.results.bindings.concat(params.additionalData.results.bindings);
@@ -423,9 +366,6 @@
             });
         }
         return promise;
-=======
-        return executeSparqlQuery<Binding>(this.options.endpointUrl, query, method, this.options.queryFunction);
->>>>>>> eaad9364
     }
 
     executeSparqlConstruct(query: string): Promise<Triple[]> {
@@ -507,14 +447,8 @@
 ): Promise<Triple[]> {
     let internalQuery: Promise<Response>;
     if (method === SparqlQueryMethod.GET) {
-<<<<<<< HEAD
-        internalQuery = queryInternal({
-            url: `${endpoint}?query=` + encodeURIComponent(query),
-            body: null,
-=======
         internalQuery = queryFunction({
             url: appendQueryParams(endpoint, {query}),
->>>>>>> eaad9364
             headers: {
                 'Accept': 'text/turtle',
             },
@@ -602,31 +536,9 @@
     `;
 }
 
-<<<<<<< HEAD
-function createRefQueryPart(params: { elementId: string; linkId?: string; direction?: 'in' | 'out'}) {
-    let refQueryPart = '';
-    const refElementIRI = escapeIri(params.elementId);
-    const refElementLinkIRI = params.linkId ? escapeIri(params.linkId) : undefined;
-
-    // link to element with specified link type
-    // if direction is not specified, provide both patterns and union them
-    // FILTER ISIRI is used to prevent blank nodes appearing in results
-    if (params.elementId && params.linkId) {
-        refQueryPart += !params.direction || params.direction === 'out' ? `{ ${refElementIRI} ${refElementLinkIRI} ?inst }` : '';
-        refQueryPart += !params.direction ? ' UNION ' : '';
-        refQueryPart += !params.direction || params.direction === 'in' ? `{  ?inst ${refElementLinkIRI} ${refElementIRI} }` : '';
-    }
-
-    // all links to current element
-    if (params.elementId && !params.linkId) {
-        refQueryPart += !params.direction || params.direction === 'out' ? `{ ${refElementIRI} ?link ?inst }` : '';
-        refQueryPart += !params.direction ? ' UNION ' : '';
-        refQueryPart += !params.direction || params.direction === 'in' ? `{  ?inst ?link ${refElementIRI} }` : '';
-=======
 function escapeIri(iri: string) {
     if (typeof iri !== 'string') {
         throw new Error(`Cannot escape IRI of type "${typeof iri}"`);
->>>>>>> eaad9364
     }
     return `<${iri}>`;
 }
